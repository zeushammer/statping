--- conflicted
+++ resolved
@@ -13,17 +13,10 @@
         <div class="form-group row">
             <label for="service_type" class="col-sm-4 col-form-label">{{ $t('service_type') }}</label>
             <div class="col-sm-8">
-<<<<<<< HEAD
                 <select v-model="service.type" @change="updateDefaultValues()" class="form-control" id="service_type">
-                    <option value="http">HTTP Service</option>
-                    <option value="tcp">TCP Service</option>
-                    <option value="udp">UDP Service</option>
-=======
-                <select v-model="service.type" class="form-control" id="service_type">
                     <option value="http">HTTP {{ $t('service') }}</option>
                     <option value="tcp">TCP {{ $t('service') }}</option>
                     <option value="udp">UDP {{ $t('service') }}</option>
->>>>>>> c981cbe1
                     <option value="icmp">ICMP Ping</option>
                     <option value="grpc">gRPC {{ $t('service') }}</option>
                     <option value="static">Static {{ $t('service') }}</option>
@@ -162,14 +155,8 @@
                 </span>
             </div>
         </div>
-
-<<<<<<< HEAD
         <div v-if="service.type.match(/^(http|grpc)$/)" class="form-group row">
-            <label class="col-12 col-md-4 col-form-label">Verify SSL</label>
-=======
-        <div v-if="service.type.match(/^(http)$/)" class="form-group row">
             <label class="col-12 col-md-4 col-form-label">{{ $t('verify_ssl') }}</label>
->>>>>>> c981cbe1
             <div class="col-12 col-md-8 mt-1 mb-2 mb-md-0">
                 <span @click="service.verify_ssl = !!service.verify_ssl" class="switch float-left">
                     <input v-model="service.verify_ssl" type="checkbox" name="verify_ssl-option" class="switch" id="switch-verify-ssl" v-bind:checked="service.verify_ssl">
