--- conflicted
+++ resolved
@@ -388,12 +388,7 @@
         this.loading = false
       },
       async fetchUptime() {
-<<<<<<< HEAD
-        const uptime = await Api.service_uptime(this.id, this.params.start, this.params.end)
-=======
-         const uptime = await Api.service_uptime(this.service.id, this.params.start, this.params.end)
-        window.console.log(uptime)
->>>>>>> fd62ac4c
+        const uptime = await Api.service_uptime(this.service.id, this.params.start, this.params.end)
         this.uptime_data = this.parse_uptime(uptime)
       },
       parse_uptime(timedata) {
