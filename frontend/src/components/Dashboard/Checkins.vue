--- conflicted
+++ resolved
@@ -94,16 +94,10 @@
           curl_expanded: false,
           checkin: {
             name: "",
-<<<<<<< HEAD
-            interval: 60,
-            grace: 60,
+            interval: 1,
             service_id: 0,
             hits: [],
             failures: []
-=======
-            interval: 1,
-            service_id: 0,
->>>>>>> fd62ac4c
           }
         }
     },
