// Statup
// Copyright (C) 2018.  Hunter Long and the project contributors
// Written by Hunter Long <info@socialeck.com> and the project contributors
//
// https://github.com/hunterlong/statup
//
// The licenses for most software and other practical works are designed
// to take away your freedom to share and change the works.  By contrast,
// the GNU General Public License is intended to guarantee your freedom to
// share and change all versions of a program--to make sure it remains free
// software for all its users.
//
// You should have received a copy of the GNU General Public License
// along with this program.  If not, see <http://www.gnu.org/licenses/>.

package core

import (
	"bytes"
	"fmt"
	"github.com/hunterlong/statup/types"
	"github.com/hunterlong/statup/utils"
	"io/ioutil"
	"net"
	"net/http"
	"net/url"
	"regexp"
	"time"
)

type FailureData types.FailureData

func CheckServices() {
	CoreApp.SelectAllServices()
	utils.Log(1, fmt.Sprintf("Starting monitoring process for %v DbServices", len(CoreApp.DbServices)))
	for _, ser := range CoreApp.DbServices {
		//go obj.StartCheckins()
		s := ReturnService(ser)
		go s.CheckQueue(true)
	}
}

<<<<<<< HEAD
func CheckQueue(s *Service, record bool) {
	s.Checkpoint = time.Now()

=======
func (s *Service) CheckQueue(record bool) {
>>>>>>> 61806ce3
CheckLoop:
	for {
		select {
		case <-s.Running:
			utils.Log(1, fmt.Sprintf("Stopping service: %v", s.Name))
			break CheckLoop
		default:
			utils.Log(1, fmt.Sprintf("Checking service: %v", s.Name))
			ServiceCheck(s, record)
			// Set next time checkpoint and maybe sleep.
			s.Checkpoint = s.Checkpoint.Add(time.Duration(s.Interval) * time.Second)
			if sleepDuration := s.Checkpoint.Sub(time.Now()); sleepDuration > 0 {
				time.Sleep(sleepDuration)
			}
			continue
		}
	}
}

func DNSCheck(s *Service) (float64, error) {
	t1 := time.Now()
	url, err := url.Parse(s.Domain)
	if err != nil {
		return 0, err
	}
	_, err = net.LookupIP(url.Host)
	if err != nil {
		return 0, err
	}
	t2 := time.Now()
	subTime := t2.Sub(t1).Seconds()
	return subTime, err
}

func ServiceTCPCheck(s *Service, record bool) *Service {
	t1 := time.Now()
	domain := fmt.Sprintf("%v", s.Domain)
	if s.Port != 0 {
		domain = fmt.Sprintf("%v:%v", s.Domain, s.Port)
	}
	conn, err := net.DialTimeout("tcp", domain, time.Duration(s.Timeout)*time.Second)
	if err != nil {
		if record {
			RecordFailure(s, fmt.Sprintf("TCP Dial Error %v", err))
		}
		return s
	}
	if err := conn.Close(); err != nil {
		if record {
			RecordFailure(s, fmt.Sprintf("TCP Socket Close Error %v", err))
		}
		return s
	}
	t2 := time.Now()
	s.Latency = t2.Sub(t1).Seconds()
	s.LastResponse = ""
	if record {
		RecordSuccess(s)
	}
	return s
}

func ServiceCheck(s *Service, record bool) *Service {
	switch s.Type {
	case "http":
		ServiceHTTPCheck(s, record)
	case "tcp":
		ServiceTCPCheck(s, record)
	}
	return s
}

func ServiceHTTPCheck(s *Service, record bool) *Service {
	dnsLookup, err := DNSCheck(s)
	if err != nil {
		if record {
			RecordFailure(s, fmt.Sprintf("Could not get IP address for domain %v, %v", s.Domain, err))
		}
		return s
	}
	s.DnsLookup = dnsLookup
	t1 := time.Now()
	timeout := time.Duration(s.Timeout)
	client := http.Client{
		Timeout: timeout * time.Second,
	}

	var response *http.Response
	if s.Method == "POST" {
		response, err = client.Post(s.Domain, "application/json", bytes.NewBuffer([]byte(s.PostData)))
	} else {
		response, err = client.Get(s.Domain)
	}
	if err != nil {
		if record {
			RecordFailure(s, fmt.Sprintf("HTTP Error %v", err))
		}
		return s
	}
	response.Header.Set("Connection", "close")
	response.Header.Set("User-Agent", "StatupMonitor")
	t2 := time.Now()
	s.Latency = t2.Sub(t1).Seconds()
	if err != nil {
		if record {
			RecordFailure(s, fmt.Sprintf("HTTP Error %v", err))
		}
		return s
	}
	defer response.Body.Close()
	contents, err := ioutil.ReadAll(response.Body)
	if err != nil {
		utils.Log(2, err)
	}
	if s.Expected != "" {
		match, err := regexp.MatchString(s.Expected, string(contents))
		if err != nil {
			utils.Log(2, err)
		}
		if !match {
			s.LastResponse = string(contents)
			s.LastStatusCode = response.StatusCode
			if record {
				RecordFailure(s, fmt.Sprintf("HTTP Response Body did not match '%v'", s.Expected))
			}
			return s
		}
	}
	if s.ExpectedStatus != response.StatusCode {
		s.LastResponse = string(contents)
		s.LastStatusCode = response.StatusCode
		if record {
			RecordFailure(s, fmt.Sprintf("HTTP Status Code %v did not match %v", response.StatusCode, s.ExpectedStatus))
		}
		return s
	}
	s.LastResponse = string(contents)
	s.LastStatusCode = response.StatusCode
	s.Online = true
	if record {
		RecordSuccess(s)
	}
	return s
}

type HitData struct {
	Latency float64
}

func RecordSuccess(s *Service) {
	s.Online = true
	s.LastOnline = time.Now()
	data := &types.Hit{
		Latency: s.Latency,
	}
	utils.Log(1, fmt.Sprintf("Service %v Successful: %0.2f ms", s.Name, data.Latency*1000))
	s.CreateHit(data)
	OnSuccess(s)
}

func RecordFailure(s *Service, issue string) {
	s.Online = false
	data := &types.Failure{
		Issue: issue,
	}
	utils.Log(2, fmt.Sprintf("Service %v Failing: %v", s.Name, issue))
	s.CreateFailure(data)
	//SendFailureEmail(s)
	OnFailure(s, data)
}<|MERGE_RESOLUTION|>--- conflicted
+++ resolved
@@ -40,13 +40,7 @@
 	}
 }
 
-<<<<<<< HEAD
-func CheckQueue(s *Service, record bool) {
-	s.Checkpoint = time.Now()
-
-=======
 func (s *Service) CheckQueue(record bool) {
->>>>>>> 61806ce3
 CheckLoop:
 	for {
 		select {
