--- conflicted
+++ resolved
@@ -1,4 +1,3 @@
-<<<<<<< HEAD
 # 0.90.56 (06-25-2020)
 - Modified metrics now include service name for each service metric
 - Added switch for true/false notifier values
@@ -17,9 +16,6 @@
 - Fixed issues with Telegram Notifier
 - Modified notifier test handler to return notifier based on URL, not JSON payload
 
-
-=======
->>>>>>> ec25819b
 # 0.90.55 (06-18-2020)
 - Added 404 page
 - Modified Statping's PR process, dev -> master
