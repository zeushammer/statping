/*
 * Statping
 * Copyright (C) 2018.  Hunter Long and the project contributors
 * Written by Hunter Long <info@socialeck.com> and the project contributors
 *
 * https://github.com/hunterlong/statping
 *
 * The licenses for most software and other practical works are designed
 * to take away your freedom to share and change the works.  By contrast,
 * the GNU General Public License is intended to guarantee your freedom to
 * share and change all versions of a program--to make sure it remains free
 * software for all its users.
 *
 * You should have received a copy of the GNU General Public License
 * along with this program.  If not, see <http://www.gnu.org/licenses/>.
 */


$('.service_li').on('click', function() {
    var id = $(this).attr('data-id');
    var position = $('#service_id_' + id).offset();
    window.scroll(0, position.top - 23);
    return false;
});

$('.test_notifier').on('click', function(e) {
    var btn = $(this);
    var form = $(this).parents('form:first');
    var values = form.serialize();
    var notifier = form.find('input[name=method]').val();
    var success = $('#'+notifier+'-success');
    var error = $('#'+notifier+'-error');
		Spinner(btn);
    $.ajax({
        url: form.attr("action")+"/test",
        type: 'POST',
        data: values,
        success: function(data) {
          if (data === 'ok') {
              success.removeClass('d-none');
              setTimeout(function() {
                  success.addClass('d-none');
              }, 5000)
          } else {
              error.removeClass('d-none');
              error.html(data);
              setTimeout(function() {
                  error.addClass('d-none');
              }, 8000)
          }
					Spinner(btn, true);
        }
    });
    e.preventDefault();
});

$('.spin_form').on('submit', function() {
	Spinner($(this).find('button[type=submit]'));
});

function Spinner(btn, off = false) {
	btn.prop('disabled', !off);
	if (off) {
		let pastVal = btn.attr("data-past");
		btn.text(pastVal);
		btn.removeAttr("data-past");
	} else {
		let pastVal = btn.text();
		btn.attr("data-past", pastVal);
		btn.html('<i class="fa fa-spinner fa-spin"></i>');
	}
}

function SaveNotifier(data) {
	let button = data.element.find('button[type=submit]');
	button.text('Saved!')
	button.removeClass('btn-primary')
	button.addClass('btn-success')
}

$('.scrollclick').on('click',function(e) {
	let element = $(this).attr("data-id");
	$('html, body').animate({
		scrollTop: $("#"+element).offset().top - 15
	}, 500);
	e.preventDefault();
});

$('.toggle-service').on('click',function(e) {
	let obj = $(this);
	let serviceId = obj.attr("data-id");
	let online = obj.attr("data-online");
	let d = confirm("Do you want to "+(eval(online) ? "stop" : "start")+" checking this service?");
	if (d) {
		$.ajax({
			url: "/api/services/" + serviceId + "/running",
			type: 'POST',
			success: function (data) {
				if (online === "true") {
					obj.removeClass("fa-toggle-on text-success");
					obj.addClass("fa-toggle-off text-black-50");
				} else {
					obj.removeClass("fa-toggle-off text-black-50");
					obj.addClass("fa-toggle-on text-success");
				}
				obj.attr("data-online", online !== "true");
			}
		});
	}
});

$('select#service_type').on('change', function() {
    var selected = $('#service_type option:selected').val();
    var typeLabel = $('#service_type_label');
    if (selected === 'tcp' || selected === 'udp') {
        if (selected === 'tcp') {
            typeLabel.html('TCP Port')
        } else {
            typeLabel.html('UDP Port')
        }
        $('#service_port').parent().parent().removeClass('d-none');
        $('#service_check_type').parent().parent().addClass('d-none');
        $('#service_url').attr('placeholder', '192.168.1.1');
        $('#post_data').parent().parent().addClass('d-none');
        $('#service_response').parent().parent().addClass('d-none');
        $('#service_response_code').parent().parent().addClass('d-none');
				$('#headers').parent().parent().addClass('d-none');
    } else if (selected === 'icmp') {
        $('#service_port').parent().parent().removeClass('d-none');
        $('#headers').parent().parent().addClass('d-none');
        $('#service_check_type').parent().parent().addClass('d-none');
        $('#service_url').attr('placeholder', '192.168.1.1');
        $('#post_data').parent().parent().addClass('d-none');
        $('#service_response').parent().parent().addClass('d-none');
        $('#service_response_code').parent().parent().addClass('d-none');
    } else {
        $('#post_data').parent().parent().removeClass('d-none');
        $('#service_response').parent().parent().removeClass('d-none');
        $('#service_response_code').parent().parent().removeClass('d-none');
        $('#service_check_type').parent().parent().removeClass('d-none');
        $('#service_url').attr('placeholder', 'https://google.com');
        $('#service_port').parent().parent().addClass('d-none');
    }
});


async function RenderChart(chart, service, start=0, end=9999999999, group="hour", retry=true) {
		if (!chart.el) {
			return
		}
    let chartData = await ChartLatency(service, start, end, group, retry);
    if (!chartData) {
        chartData = await ChartLatency(service, start, end, "minute", retry);
    }
    chart.render();
<<<<<<< HEAD
    chart.updateSeries([{
        data: chartData || []
    }]);
=======
    if (chartData) {
			chart.updateSeries([{
				data: chartData
			}]);
		}
>>>>>>> 37ed995f
}


function UTCTime() {
    var now = new Date();
    now = new Date(now.toUTCString());
    return Math.floor(now.getTime() / 1000);
}

function ChartLatency(service, start=0, end=9999999999, group="hour", retry=true) {
    let url = "/api/services/" + service + "/data?start=" + start + "&end=" + end + "&group=" + group;
    return new Promise(resolve => {
        $.ajax({
            url: url,
            type: 'GET',
            success: function (data) {
                resolve(data.data);
            }
        });
    });
}


function ChartHeatmap(service) {
    return new Promise(resolve => {
        $.ajax({
            url: "/api/services/" + service + "/heatmap",
            type: 'GET',
            success: function (data) {
                resolve(data);
            }
        });
    });
}


function FailureAnnotations(chart, service, start=0, end=9999999999, group="hour", retry=true) {
    const annotationColor = {
        strokeDashArray: 0,
        borderColor: "#d0222d",
        label: {
            show: false,
        }
    };
    var dataArr = [];
    $.ajax({
        url: "/api/services/"+service+"/failures?start="+start+"&end="+end+"&group="+group,
        type: 'GET',
        success: function(data) {
            data.forEach(function (d) {
                dataArr.push({x: d.created_at, ...annotationColor})
            });
            chart.addXaxisAnnotation(dataArr);
        }
    });
}


$('input[id=service_name]').on('keyup', function() {
    var url = $(this).val();
    url = url.replace(/[^\w\s]/gi, '').replace(/\s+/g, '-').toLowerCase();
    $('#permalink').val(url);
});

$('input[type=checkbox]').on('change', function() {
	var element = $(this).attr('id');
	$("#"+element+"-value").val(this.checked ? "true" : "false")
});

function PingAjaxChart(chart, service, start=0, end=9999999999, group="hour") {
  $.ajax({
    url: "/api/services/"+service+"/ping?start="+start+"&end="+end+"&group="+group,
    type: 'GET',
    success: function(data) {
      chart.data.labels.pop();
      chart.data.datasets.push({
        label: "Ping Time",
        backgroundColor: "#bababa"
      });
      chart.update();
      data.data.forEach(function(d) {
        chart.data.datasets[1].data.push(d);
      });
      chart.update();
    }
  });
}

$('.confirm_btn').on('click', function() {
	let msg = $(this).attr('data-msg');
	var r = confirm(msg);
	if (r !== true) {
		return false;
	}
	return true;
});

$('.ajax_delete').on('click', function() {
	var r = confirm('Are you sure you want to delete?');
	if (r !== true) {
		return false;
	}
	let obj = $(this);
	let id = obj.attr('data-id');
	let element = obj.attr('data-obj');
	let url = obj.attr('href');
	let method = obj.attr('data-method');
	$.ajax({
		url: url,
		type: method,
		data: JSON.stringify({id: id}),
		success: function (data) {
			if (data.status === 'error') {
				alert(data.error)
			} else {
				console.log(data);
				$('#' + element).remove();
			}
		}
	});
	return false
});


$('form.ajax_form').on('submit', function() {
	const form = $(this);
	let values = form.serializeArray();
	let method = form.attr('method');
	let action = form.attr('action');
	let func = form.attr('data-func');
	let redirect = form.attr('data-redirect');
	let button = form.find('button[type=submit]');
	let alerter = form.find('#alerter');
	var arrayData = [];
	let newArr = {};
	Spinner(button);
	values.forEach(function(k, v) {
		if (k.name === "password_confirm" || k.value === "" || k.name === "enabled-option") {
			return
		}
		if (k.value === "on") {
			k.value = (k.value === "on")
		}
		if (k.value === "false" || k.value === "true") {
			k.value = (k.value === "true")
		}
		if($.isNumeric(k.value)){
			if (k.name !== "password") {
				k.value = parseInt(k.value)
			}
		}
		if (k.name === "var1" || k.name === "var2" || k.name === "host" || k.name === "username" || k.name === "password" || k.name === "api_key" || k.name === "api_secret") {
			k.value = k.value.toString()
		}
		newArr[k.name] = k.value;
		arrayData.push(newArr)
	});
	let sendData = JSON.stringify(newArr);
	$.ajax({
		url: action,
		type: method,
		data: sendData,
		success: function (data) {
			setTimeout(function () {
				if (data.status === 'error') {
					let alerter = form.find('#alerter');
					alerter.html(data.error);
					alerter.removeClass("d-none");
					Spinner(button, true);
				} else {
					Spinner(button, true);
					if (func) {
						let fn = window[func];
						if (typeof fn === "function") fn({element: form, form: newArr, data: data});
					}
					if (redirect) {
						window.location.href = redirect;
					}
				}
			}, 1000);
		}
	});
	return false;
});

function CreateService(output) {
	let form = output.form;
	let data = output.data.output;
	let objTbl = `<tr id="service_${data.id}">
                <td><span class="drag_icon d-none d-md-inline"><i class="fas fa-bars"></i></span> ${form.name}</td>
                <td class="d-none d-md-table-cell">${data.online}<span class="badge badge-success">ONLINE</span></td>
                <td class="text-right">
                    <div class="btn-group">
                        <a href="/service/${data.id}" class="btn btn-outline-secondary"><i class="fas fa-chart-area"></i> View</a>
                        <a href="/api/services/${data.id}" class="ajax_delete btn btn-danger confirm-btn" data-method="DELETE" data-obj="service_${data.id}" data-id="${data.id}"><i class="fas fa-times"></i></a>
                    </div>
                </td>
            </tr>`;
	$('#services_table').append(objTbl);
}

function CreateUser(output) {
	console.log('creating user', output)
	let form = output.form;
	let data = output.data.output;
	let objTbl = `<tr id="user_${data.id}">
                <td>${form.username}</td>
                <td class="text-right">
                    <div class="btn-group">
                        <a href="/user/${data.id}" class="btn btn-outline-secondary"><i class="fas fa-user-edit"></i> Edit</a>
                        <a href="/api/users/${data.id}" class="ajax_delete btn btn-danger confirm-btn" data-method="DELETE" data-obj="user_${data.id}" data-id="${data.id}"><i class="fas fa-times"></i></a>
                    </div>
                </td>
            </tr>`;
	$('#users_table').append(objTbl);
}

$('select#service_check_type').on('change', function() {
    var selected = $('#service_check_type option:selected').val();
    if (selected === 'POST') {
        $('#post_data').parent().parent().removeClass('d-none');
    } else {
        $('#post_data').parent().parent().addClass('d-none');
    }
});


$(function() {
    var pathname = window.location.pathname;
    if (pathname === '/logs') {
        var lastline;
        var logArea = $('#live_logs');
        setInterval(function() {
            $.get('/logs/line', function(data, status) {
                if (lastline !== data) {
                    var curr = $.trim(logArea.text());
                    var line = data.replace(/(\r\n|\n|\r)/gm, ' ');
                    line = line + '\n';
                    logArea.text(line + curr);
                    lastline = data;
                }
            });
        }, 200);
    }
});


$('.confirm-btn').on('click', function() {
    var r = confirm('Are you sure you want to delete?');
    let obj = $(this);
    let redirect = obj.attr('data-redirect');
    let href = obj.attr('href');
    let method = obj.attr('data-method');
    let data = obj.attr('data-object');
    if (r === true) {
        $.ajax({
            url: href,
            type: method,
            data: data ? data : null,
            success: function (data) {
                console.log("send to url: ", href);
                if (redirect) {
                    window.location.href = redirect;
                }
                return false;
            }
        });
    } else {
        return false;
    }
});


$('.select-input').on('click', function() {
    $(this).select();
});


// $('input[name=password], input[name=password_confirm]').on('change keyup input paste', function() {
//     var password = $('input[name=password]'),
//         repassword = $('input[name=password_confirm]'),
//         both = password.add(repassword).removeClass('is-valid is-invalid');
//
//     var btn = $(this).parents('form:first').find('button[type=submit]');
//     password.addClass(
//         password.val().length > 0 ? 'is-valid' : 'is-invalid'
//     );
//     repassword.addClass(
//         password.val().length > 0 ? 'is-valid' : 'is-invalid'
//     );
//
//     if (password.val() !== repassword.val()) {
//         both.addClass('is-invalid');
//         btn.prop('disabled', true);
//     } else {
//         btn.prop('disabled', false);
//     }
// });


var ranVar = false;
var ranTheme = false;
var ranMobile = false;
$('a[data-toggle=pill]').on('shown.bs.tab', function(e) {
    var target = $(e.target).attr('href');
    if (target === '#v-pills-style' && !ranVar) {
        var sass_vars = CodeMirror.fromTextArea(document.getElementById('sass_vars'), {
            lineNumbers: true,
            matchBrackets: true,
            mode: 'text/x-scss',
            colorpicker: true
        });
        sass_vars.setSize(null, 900);
        ranVar = true;
    } else if (target === '#pills-theme' && !ranTheme) {
        var theme_css = CodeMirror.fromTextArea(document.getElementById('theme_css'), {
            lineNumbers: true,
            matchBrackets: true,
            mode: 'text/x-scss',
            colorpicker: true
        });
        theme_css.setSize(null, 900);
        ranTheme = true;
    } else if (target === '#pills-mobile' && !ranMobile) {
        var mobile_css = CodeMirror.fromTextArea(document.getElementById('mobile_css'), {
            lineNumbers: true,
            matchBrackets: true,
            mode: 'text/x-scss',
            colorpicker: true
        });
        mobile_css.setSize(null, 900);
        ranMobile = true;
    }
});<|MERGE_RESOLUTION|>--- conflicted
+++ resolved
@@ -153,17 +153,9 @@
         chartData = await ChartLatency(service, start, end, "minute", retry);
     }
     chart.render();
-<<<<<<< HEAD
     chart.updateSeries([{
         data: chartData || []
     }]);
-=======
-    if (chartData) {
-			chart.updateSeries([{
-				data: chartData
-			}]);
-		}
->>>>>>> 37ed995f
 }
 
 
